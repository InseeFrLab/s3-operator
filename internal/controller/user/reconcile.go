--- conflicted
+++ resolved
@@ -227,27 +227,6 @@
 	}
 	ownedSecret := true
 	userOwnedlinkedSecrets, userUnlinkedSecret, err := r.getUserLinkedSecrets(ctx, userResource)
-<<<<<<< HEAD
-=======
-	if err != nil {
-		logger.Error(
-			err,
-			"An error occurred while listing the user's secret",
-			"userResourceName",
-			userResource.Name,
-			"NamespacedName",
-			req.NamespacedName.String(),
-		)
-		return r.SetReconciledCondition(
-			ctx,
-			req,
-			userResource,
-			s3v1alpha1.Unreachable,
-			"Impossible to list the user's secret",
-			err,
-		)
-	}
->>>>>>> dddc9e23
 	if err != nil {
 		return r.SetDegradedCondition(
 			ctx,
@@ -261,24 +240,12 @@
 	}
 	currentUserSecret := corev1.Secret{}
 	if len(userOwnedlinkedSecrets) == 0 && userUnlinkedSecret == nil {
-<<<<<<< HEAD
 		r.SetProgressingCondition(ctx,
 					  req,
 					  userResource,
 					  metav1.ConditionTrue,
 					  s3v1alpha1.Reconciling,
 					  fmt.Sprintf("No Secret associated to user %s found, user will be deleted from the S3 backend, then recreated with a secret", userResource.Name))
-=======
-		logger.Info(
-			"No Secret associated to user found, user will be deleted from the S3 backend, then recreated with a secret",
-			"userResourceSpecSecretName",
-			userResource.Spec.SecretName,
-			"userResourceName",
-			userResource.Name,
-			"NamespacedName",
-			req.NamespacedName.String(),
-		)
->>>>>>> dddc9e23
 
 		err = s3Client.DeleteUser(userResource.Spec.AccessKey)
 		if err != nil {
@@ -451,7 +418,6 @@
 
 	if !credentialsValid {
 		if ownedSecret {
-<<<<<<< HEAD
 			r.SetProgressingCondition(ctx,
 			  req,
 			  userResource,
@@ -474,46 +440,12 @@
 			}
 		} else {
 			r.SetProgressingCondition(ctx,
-			  req,
-			  userResource,
-			  metav1.ConditionTrue,
-			  s3v1alpha1.Reconciling,
-			  fmt.Sprintf("The user %s will be deleted from the S3 backend, then recreated (through another reconcile), the secret %s will be kept.", userResource.Name, currentUserSecret.Name))
-=======
-			logger.Info(
-				"The secret containing the credentials will be deleted, and the user will be deleted from the S3 backend, then recreated (through another reconcile)",
-				"userResource",
-				userResource.Name,
-				"NamespacedName",
-				req.NamespacedName.String(),
-			)
-			err = r.deleteSecret(ctx, &currentUserSecret)
-			if err != nil {
-				logger.Error(err, "Deletion of secret associated to user have failed", "userResource",
-					userResource.Name,
-					"userResourceName",
-					userResource.Name,
-					"NamespacedName",
-					req.NamespacedName.String())
-				return r.SetReconciledCondition(
-					ctx,
-					req,
-					userResource,
-					s3v1alpha1.Unreachable,
-					"Deletion of secret associated to user have failed",
-					err,
-				)
->>>>>>> dddc9e23
-
-			}
-		} else {
-			logger.Info(
-				"The user will be deleted from the S3 backend, then recreated (through another reconcile), the secret will be kept.",
-				"userResource",
-				userResource.Name,
-				"NamespacedName",
-				req.NamespacedName.String(),
-			)
+			req,
+			userResource,
+			metav1.ConditionTrue,
+			s3v1alpha1.Reconciling,
+			fmt.Sprintf("The user %s will be deleted from the S3 backend, then recreated (through another reconcile), the secret %s will be kept.", userResource.Name, currentUserSecret.Name))
+
 		}
 
 		err = s3Client.DeleteUser(userResource.Spec.AccessKey)
@@ -540,12 +472,7 @@
 		req,
 		userResource,
 		s3v1alpha1.Reconciled,
-<<<<<<< HEAD
 		fmt.Sprintf("User %s reconciled", userResource.Name),
-=======
-		"User reconciled",
-		err,
->>>>>>> dddc9e23
 	)
 }
 
@@ -702,21 +629,7 @@
 			if ref.Kind == "S3User" {
 				if ref.UID != userResource.UID {
 					err = fmt.Errorf("The secret matching the new S3User's spec is owned by a different S3User.")
-<<<<<<< HEAD
 					return r.SetRejectedCondition(
-=======
-					logger.Error(err,
-						"S3User could not be created because of existing secret",
-						"conflictingUser",
-						ref.Name,
-						"secretName",
-						secret.Name,
-						"userResource",
-						userResource.Name,
-						"NamespacedName",
-						req.NamespacedName.String())
-					return r.SetReconciledCondition(
->>>>>>> dddc9e23
 						ctx,
 						req,
 						userResource,
@@ -731,7 +644,6 @@
 		if r.OverrideExistingSecret || r.ReadExistingSecret {
 			if r.ReadExistingSecret {
 				// Case 3.2a : read existing secret instead of updating it
-<<<<<<< HEAD
 				r.SetProgressingCondition(ctx,
 						  req,
 						  userResource,
@@ -739,14 +651,6 @@
 						  s3v1alpha1.Reconciling,
 						  fmt.Sprintf("The secret key of user %s will be retrieved from the secret named %s.", userResource.Name, secret.Name))
 
-=======
-				logger.Info(fmt.Sprintf("The secret key will be retrieved from the secret named %s.", secret.Name), "secretName",
-					secret.Name,
-					"userResource",
-					userResource.Name,
-					"NamespacedName",
-					req.NamespacedName.String())
->>>>>>> dddc9e23
 				var cpData = *&existingK8sSecret.Data
 				for k, v := range cpData {
 					if k == userResource.Spec.SecretFieldNameSecretKey {
@@ -755,21 +659,12 @@
 				}
 			} else {
 				// Case 3.2b : they are not valid, but the operator is configured to overwrite it
-<<<<<<< HEAD
 				r.SetProgressingCondition(ctx,
 						  req,
 						  userResource,
 						  metav1.ConditionTrue,
 						  s3v1alpha1.Reconciling,
 						  fmt.Sprintf("A secret with the name %s already exists ; it will be overwritten for user %s because of operator configuration", secret.Name, userResource.Name))
-=======
-				logger.Info(fmt.Sprintf("A secret with the name %s already exists ; it will be overwritten because of operator configuration", secret.Name), "secretName",
-					secret.Name,
-					"userResource",
-					userResource.Name,
-					"NamespacedName",
-					req.NamespacedName.String())
->>>>>>> dddc9e23
 			}
 			// Creating the user
 			err = s3Client.CreateUser(userResource.Spec.AccessKey, secretKey)
@@ -785,7 +680,6 @@
 			}
 			if r.OverrideExistingSecret {
 				// Updating the secret
-<<<<<<< HEAD
 				r.SetProgressingCondition(ctx,
 						  req,
 						  userResource,
@@ -805,32 +699,6 @@
 						err,
 					)
 
-=======
-				logger.Info("Updating the pre-existing secret with new credentials",
-					"secretName",
-					secret.Name,
-					"userResource",
-					userResource.Name,
-					"NamespacedName",
-					req.NamespacedName.String(),
-				)
-				err = r.Update(ctx, secret)
-				if err != nil {
-					logger.Error(err, "Could not update secret", "secretName",
-						secret.Name,
-						"userResource",
-						userResource.Name,
-						"NamespacedName",
-						req.NamespacedName.String())
-					return r.SetReconciledCondition(
-						ctx,
-						req,
-						userResource,
-						s3v1alpha1.Unreachable,
-						"Update of secret have failed",
-						err,
-					)
->>>>>>> dddc9e23
 				}
 			}
 
@@ -853,12 +721,7 @@
 				req,
 				userResource,
 				s3v1alpha1.Reconciled,
-<<<<<<< HEAD
 				fmt.Sprintf("User %s reconciled", userResource.Name),
-=======
-				"User reconciled",
-				err,
->>>>>>> dddc9e23
 			)
 		}
 
@@ -866,29 +729,13 @@
 		// The user will not be created, with no requeue and with two possible ways out : either toggle
 		// OverrideExistingSecret on, or delete the S3User whose credentials are not working anyway.
 		err = fmt.Errorf("A secret with the same name already exists ; as the operator is configured to NOT override nor read any pre-existing secrets, this user will not be created on S3 backend until spec change (to target new secret), or until the operator configuration is changed to override existing secrets")
-<<<<<<< HEAD
 
 		return r.SetRejectedCondition(
-=======
-		logger.Error(err,
-			"S3User could not be created because of existing secret",
-			"secretName",
-			secret.Name,
-			"userResource",
-			userResource.Name,
-			"NamespacedName",
-			req.NamespacedName.String())
-		return r.SetReconciledCondition(
->>>>>>> dddc9e23
 			ctx,
 			req,
 			userResource,
 			s3v1alpha1.CreationFailure,
-<<<<<<< HEAD
 			fmt.Sprintf("Creation of user %s on S3 instance has failed because a secret named %s already exists. The user's spec should be changed to target a different secret", userResource.Name, secret.Name),
-=======
-			"Creation of user on S3 instance has failed because secret contains invalid credentials. The user's spec should be changed to target a different secret",
->>>>>>> dddc9e23
 			err,
 		)
 	}
